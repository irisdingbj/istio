--- conflicted
+++ resolved
@@ -225,29 +225,6 @@
 	}
 }
 
-<<<<<<< HEAD
-func TestGetServiceAttributes(t *testing.T) {
-	aggregateCtl := buildMockController()
-	svc, err := aggregateCtl.GetService(memory.HelloService.Hostname)
-	if err != nil {
-		t.Fatalf("GetService() encountered unexpected error: %v", err)
-	}
-	if svc == nil {
-		t.Fatal("Fail to get service")
-	}
-
-	expect := model.ServiceAttributes{
-		Name:      string(svc.Hostname),
-		Namespace: model.IstioDefaultConfigNamespace,
-	}
-	// The mock controller uses the memory service discovery that returns a default ServiceAttributes.
-	if attr, _ := aggregateCtl.GetServiceAttributes(svc.Hostname); !reflect.DeepEqual(*attr, expect) {
-		t.Fatalf("GetServiceAttributes() got: %v but want %v", *attr, expect)
-	}
-}
-
-=======
->>>>>>> 3f88b1d3
 func TestGetServiceError(t *testing.T) {
 	aggregateCtl := buildMockController()
 
