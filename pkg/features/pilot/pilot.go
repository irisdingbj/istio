//  Copyright 2018 Istio Authors
//
// Licensed under the Apache License, Version 2.0 (the "License");
// you may not use this file except in compliance with the License.
// You may obtain a copy of the License at
//
//     http://www.apache.org/licenses/LICENSE-2.0
//
// Unless required by applicable law or agreed to in writing, software
// distributed under the License is distributed on an "AS IS" BASIS,
// WITHOUT WARRANTIES OR CONDITIONS OF ANY KIND, either express or implied.
// See the License for the specific language governing permissions and
// limitations under the License.

package pilot

import (
	"os"
	"strconv"
	"time"

	"istio.io/pkg/env"
	"istio.io/pkg/log"
)

var (
	// CertDir is the default location for mTLS certificates used by pilot.
	// Defaults to /etc/certs, matching k8s template. Can be used if you run pilot
	// as a regular user on a VM or test environment.
	CertDir = env.RegisterStringVar("PILOT_CERT_DIR", "", "").Get()

	// MaxConcurrentStreams indicates pilot max grpc concurrent streams.
	// Default is 100000.
	MaxConcurrentStreams = env.RegisterIntVar("ISTIO_GPRC_MAXSTREAMS", 100000, "").Get()

	// TraceSampling sets mesh-wide trace sampling
	// percentage, should be 0.0 - 100.0 Precision to 0.01
	// Default is 100%, not recommended for production use.
	TraceSampling = env.RegisterFloatVar("PILOT_TRACE_SAMPLING", 100.0, "").Get()

	// PushThrottle limits the qps of the actual push. Default is 10 pushes per second.
	// On larger machines you can increase this to get faster push.
	PushThrottle = env.RegisterIntVar("PILOT_PUSH_THROTTLE", 10, "").Get()

	// PushBurst limits the burst of the actual push. Default is 100.
	PushBurst = env.RegisterIntVar("PILOT_PUSH_BURST", 100, "").Get()

	// DebugConfigs controls saving snapshots of configs for /debug/adsz.
	// Defaults to false, can be enabled with PILOT_DEBUG_ADSZ_CONFIG=1
	// For larger clusters it can increase memory use and GC - useful for small tests.
	DebugConfigs = env.RegisterBoolVar("PILOT_DEBUG_ADSZ_CONFIG", false, "").Get()

	// RefreshDuration is the duration of periodic refresh, in case events or cache invalidation fail.
	// Example: "300ms", "10s" or "2h45m".
	// Default is 0 (disabled).
	RefreshDuration = env.RegisterDurationVar("V2_REFRESH", 0, "").Get()

	// DebounceAfter is the delay added to events to wait
	// after a registry/config event for debouncing.
	// This will delay the push by at least this interval, plus
	// the time getting subsequent events. If no change is
	// detected the push will happen, otherwise we'll keep
	// delaying until things settle.
	// Default is 100ms, Example: "300ms", "10s" or "2h45m".
	DebounceAfter = env.RegisterDurationVar("PILOT_DEBOUNCE_AFTER", 100*time.Millisecond, "").Get()

	// DebounceMax is the maximum time to wait for events
	// while debouncing. Defaults to 10 seconds. If events keep
	// showing up with no break for this time, we'll trigger a push.
	// Default is 10s, Example: "300ms", "10s" or "2h45m".
	DebounceMax = env.RegisterDurationVar("PILOT_DEBOUNCE_MAX", 10*time.Second, "").Get()

	// DisableEDSIsolation provides an option to disable the feature
	// of EDS isolation which is enabled by default from Istio 1.1 and
	// go back to the legacy behavior of previous releases.
	// If not set, Pilot will return the endpoints for a proxy in an isolated namespace.
	// Set the environment variable to any value to disable.
	DisableEDSIsolation = env.RegisterStringVar("PILOT_DISABLE_EDS_ISOLATION", "", "").Get()

	// BaseDir is the base directory for locating configs.
	// File based certificates are located under $BaseDir/etc/certs/. If not set, the original 1.0 locations will
	// be used, "/"
	BaseDir = "BASE"

	// HTTP10 enables the use of HTTP10 in the outbound HTTP listeners, to support legacy applications.
	// Will add "accept_http_10" to http outbound listeners. Can also be set only for specific sidecars via meta.
	//
	// Alpha in 1.1, may become the default or be turned into a Sidecar API or mesh setting. Only applies to namespaces
	// where Sidecar is enabled.
	HTTP10 = env.RegisterBoolVar("PILOT_HTTP10", false, "").Get()

	// TerminationDrainDuration is the amount of time allowed for connections to complete on pilot-agent shutdown.
	// On receiving SIGTERM or SIGINT, pilot-agent tells the active Envoy to start draining,
	// preventing any new connections and allowing existing connections to complete. It then
	// sleeps for the TerminationDrainDuration and then kills any remaining active Envoy processes.
	terminationDrainDurationVar = env.RegisterStringVar("TERMINATION_DRAIN_DURATION_SECONDS", "", "")
	TerminationDrainDuration    = func() time.Duration {
		defaultDuration := time.Second * 5
		if terminationDrainDurationVar.Get() == "" {
			return defaultDuration
		}
		duration, err := strconv.Atoi(terminationDrainDurationVar.Get())
		if err != nil {
			log.Warnf("unable to parse env var %v, using default of %v.", terminationDrainDurationVar.Get(), defaultDuration)
			return defaultDuration
		}
		return time.Second * time.Duration(duration)
	}

	// EnableLocalityLoadBalancing provides an option to enable the LocalityLoadBalancerSetting feature
	// as well as prioritizing the sending of traffic to a local locality. Set the environment variable to any value to enable.
	// This is an experimental feature.
	enableLocalityLoadBalancingVar = env.RegisterStringVar("PILOT_ENABLE_LOCALITY_LOAD_BALANCING", "", "")
	EnableLocalityLoadBalancing    = func() bool {
		return len(enableLocalityLoadBalancingVar.Get()) != 0
	}

	// EnableWaitCacheSync provides an option to specify whether it should wait
	// for cache sync before Pilot bootstrap. Set env PILOT_ENABLE_WAIT_CACHE_SYNC = 0 to disable it.
	EnableWaitCacheSync = env.RegisterStringVar("PILOT_ENABLE_WAIT_CACHE_SYNC", "", "").Get() != "0"

	enableFallthroughRouteVar = env.RegisterBoolVar(
		"PILOT_ENABLE_FALLTHROUGH_ROUTE",
		true,
		"EnableFallthroughRoute provides an option to add a final wildcard match for routes. "+
			"When ALLOW_ANY traffic policy is used, a Passthrough cluster is used. "+
			"When REGISTRY_ONLY traffic policy is used, a 502 error is returned.",
	)
	EnableFallthroughRoute = enableFallthroughRouteVar.Get

	// DisablePartialRouteResponse provides an option to disable a partial route response. This
	// will cause Pilot to send an error if any routes are invalid. The default behavior (without
	// this flag) is to just skip the invalid route.
	DisablePartialRouteResponse = os.Getenv("PILOT_DISABLE_PARTIAL_ROUTE_RESPONSE") == "1"

	// DisableEmptyRouteResponse provides an option to disable a partial route response. This
	// will cause Pilot to ignore a route request if Pilot generates a nil route (due to an error).
	// This may cause Envoy to wait forever for the route, blocking listeners from receiving traffic.
	// The default behavior (without this flag set) is to explicitly send an empty route. This
	// will break routing for that particular route, but allow others on the same listener to work.
	DisableEmptyRouteResponse = os.Getenv("PILOT_DISABLE_EMPTY_ROUTE_RESPONSE") == "1"

	// DisableXDSMarshalingToAny provides an option to disable the "xDS marshaling to Any" feature ("on" by default).
	disableXDSMarshalingToAnyVar = env.RegisterStringVar("PILOT_DISABLE_XDS_MARSHALING_TO_ANY", "", "")
	DisableXDSMarshalingToAny    = func() bool {
		return disableXDSMarshalingToAnyVar.Get() == "1"
	}

	// EnableMysqlFilter enables injection of `envoy.filters.network.mysql_proxy` in the filter chain.
	// Pilot injects this outbound filter if the service port name is `mysql`.
<<<<<<< HEAD
	EnableMysqlFilter = enableMysqlFilter.Get
	enableMysqlFilter = env.RegisterBoolVar(
		"PILOT_ENABLE_MYSQL_FILTER",
		false,
		"EnableMysqlFilter enables injection of `envoy.filters.network.mysql_proxy` in the filter chain.")
=======
	EnableMysqlFilter = os.Getenv("PILOT_ENABLE_MYSQL_FILTER") == "1"
>>>>>>> 790c8682
)

var (
	// TODO: define all other default ports here, add docs

	// DefaultPortHTTPProxy is used as for HTTP PROXY mode. Can be overridden by ProxyHttpPort in mesh config.
	DefaultPortHTTPProxy = 15002
)<|MERGE_RESOLUTION|>--- conflicted
+++ resolved
@@ -148,15 +148,11 @@
 
 	// EnableMysqlFilter enables injection of `envoy.filters.network.mysql_proxy` in the filter chain.
 	// Pilot injects this outbound filter if the service port name is `mysql`.
-<<<<<<< HEAD
 	EnableMysqlFilter = enableMysqlFilter.Get
 	enableMysqlFilter = env.RegisterBoolVar(
 		"PILOT_ENABLE_MYSQL_FILTER",
 		false,
 		"EnableMysqlFilter enables injection of `envoy.filters.network.mysql_proxy` in the filter chain.")
-=======
-	EnableMysqlFilter = os.Getenv("PILOT_ENABLE_MYSQL_FILTER") == "1"
->>>>>>> 790c8682
 )
 
 var (
